--- conflicted
+++ resolved
@@ -205,23 +205,6 @@
             dc.fillPolygon(rotateCoords(i % 5 ? S_SMALLTICKMARK : S_BIGTICKMARK, i / 60.0 * TWO_PI));
         }
 
-<<<<<<< HEAD
-            // Draw the indicators on the background layer
-            _indicators.draw(_backgroundDc, deviceSettings, _isAwake);
-
-            // Clear the layer used for the hour and minute hands
-            _hourMinuteDc.setColor(Graphics.COLOR_TRANSPARENT, Graphics.COLOR_TRANSPARENT);
-            _hourMinuteDc.clear();
-
-            // Draw the hour and minute hands
-            var hourHandAngle = ((clockTime.hour % 12) * 60 + clockTime.min) / (12 * 60.0) * TWO_PI;
-            var hourHandCoords = rotateCoords(S_HOURHAND, hourHandAngle);
-            var minuteHandCoords = rotateCoords(S_MINUTEHAND, clockTime.min / 60.0 * TWO_PI);
-            if (0 == _doWireHands) {
-                _hourMinuteDc.setColor(config.colors[Config.C_FOREGROUND], Graphics.COLOR_TRANSPARENT);
-                _hourMinuteDc.fillPolygon(hourHandCoords);
-                _hourMinuteDc.fillPolygon(minuteHandCoords);
-=======
         // Draw the indicators
         _indicators.draw(dc, deviceSettings, _isAwake);
         _indicators.drawHeartRate(dc, _isAwake);
@@ -239,7 +222,6 @@
             var pw = 3;
             if (config.hasAlpha()) {
                 dc.setStroke(Graphics.createColor(0x80, 0x80, 0x80, 0x80));
->>>>>>> edca32d0
             } else {
                 dc.setColor(config.colors[Config.C_FOREGROUND], Graphics.COLOR_TRANSPARENT);
                 pw = 1;
@@ -248,9 +230,6 @@
             drawPolygon(dc, hourHandCoords);
             drawPolygon(dc, minuteHandCoords);
         }
-
-        // Always update the heart rate (on the background layer)
-        _indicators.drawHeartRate(_backgroundDc, _isAwake);
 
         if (_isAwake) {
             var accentColor = config.getAccentColor(clockTime.hour, clockTime.min, clockTime.sec);
